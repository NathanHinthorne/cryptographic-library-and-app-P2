import java.math.BigInteger;

/**
 * Arithmetic on Edwards elliptic curves.
 * 
 * @author 🕺 Nathan Hinthorne 🕺
 * @author Trae Claar
 */
public class Edwards {
    // 🌮 💧

    /**
     * The prime number that defines the finite field of the curve.
     */
    private static final BigInteger p = BigInteger.TWO.pow(256)
            .subtract(new BigInteger("189"));
    // 🌮 💧

    /**
     * The coefficient used in the curve equation.
     */
    private static final BigInteger d = new BigInteger("15343");

    /**
     * Prime number such that 4 * r is the number of points on the curve.
     */
    private static final BigInteger r = BigInteger.TWO.pow(254)
            .subtract(new BigInteger("87175310462106073678594642380840586067"));

    /**
     * Create an instance of the default curve NUMS-256.
     */
    public Edwards() {
<<<<<<< HEAD
        // Nothing to initialize
=======
        /* ... */
        // 🌮 💧

        // 🕺 NATHAN'S JOB 🕺
        // DON'T YOU DARE TOUCH THIS TRAE!!
>>>>>>> 479555e3
    }

    /**
     * Determine if a given affine coordinate pair P = (x, y)
     * defines a point on the curve.
     *
     * @param x x-coordinate of presumed point on the curve
     * @param y y-coordinate of presumed point on the curve
     * @return whether P is really a point on the curve
     */
    public boolean isPoint(BigInteger x, BigInteger y) {
        BigInteger x2 = x.multiply(x);
        BigInteger y2 = y.multiply(y);
        // 🌮 💧

        return x2.add(y2).mod(p).equals(BigInteger.ONE.add(d.multiply(x2)
                .mod(p).multiply(y2).mod(p)).mod(p));
    }

    /**
     * Find a generator G on the curve with the smallest possible
     * y-coordinate in absolute value.
     *
     * @return G.
     */
    public Point gen() {
<<<<<<< HEAD
=======
        /* ... */
        // 🕺 NATHAN'S JOB 🕺
        // DON'T YOU DARE TOUCH THIS TRAE!!

>>>>>>> 479555e3
        // 🌮 💧

        /*
         * Need to solve for x in curve equation:
         * x² + y² = 1 + dx²y²
         * x² - dy²y² + y² = 1
         * x²(1 - dy²) = 1 - y²
         * x² = (1 - y²)/(1 - dy²)
         * x = sqrt((1 - y²)/(1 - dy²))
         * 
         * A point on NUMS-256 is represented by a pair (𝑥,𝑦) of integers satisfying
         * the curve equation above.
         * The curve has a special point 𝐺 ≔ (𝑥0,𝑦0) called its public generator,
         * with 𝑦0 = −4 (mod 𝑝) and x0 a certain unique even number.
         */

        BigInteger y = BigInteger.valueOf(-4).mod(p);

        BigInteger ySquared = y.multiply(y).mod(p);
        BigInteger numerator = BigInteger.ONE.subtract(ySquared).mod(p);
        BigInteger denominator = BigInteger.ONE.subtract(d.multiply(ySquared)).mod(p);
        BigInteger v = numerator.multiply(denominator.modInverse(p)).mod(p);

        // Get square root that's guaranteed to be even (LSB = 0)
        BigInteger x = sqrt(v, p, false);

        return new Point(x, y);
    }

    /**
     * Create a point from its y-coordinate and
     * the least significant bit (LSB) of its x-coordinate.
     *
     * @param y     the y-coordinate of the desired point
     * @param x_lsb the LSB of its x-coordinate
     * @return point (x, y) if it exists and has order r,
     *         otherwise the neutral element O = (0, 1)
     */
    public Point getPoint(BigInteger y, boolean x_lsb) {
        BigInteger y2 = y.multiply(y);
        BigInteger num = BigInteger.ONE.subtract(y2).mod(p);
        BigInteger denom = BigInteger.ONE.subtract(d.multiply(y2).mod(p)).mod(p);
        BigInteger x = sqrt(num.multiply(denom.modInverse(p)).mod(p), p, x_lsb);

        Point result = new Point(x, y);

        if (!(isPoint(x, y) && result.mul(r).isZero())) {
            return new Point();
        }

        // 🌮 💧

        return result;
    }

    /**
     * Display a human-readable representation of this curve.
     *
     * @return a string of form "E: x^2 + y^2 = 1 + d*x^2*y^2 mod p"
     *         where E is a suitable curve name (e.g. NUMS ed-256-mers*),
     *         d is the actual curve equation coefficient defining this curve,
     *         and p is the order of the underlying finite field F_p.
     */
    public String toString() {
        /* ... */
        // 🕺 NATHAN'S JOB 🕺
        // DON'T YOU DARE TOUCH THIS TRAE!!
        return "Edwards: x^2 + y^2 = 1 + " + d + "*x^2*y^2 mod " + p;
    }

    // 🌮 💧

    /**
     * Compute a square root of v mod p with a specified least-significant bit
     * if such a root exists.
     * 
     * Credit: Dr. Paulo Barreto (from the assignment specifications)
     *
     * @param v   the radicand.
     * @param p   the modulus (must satisfy p mod 4 = 3).
     * @param lsb desired least significant bit (true: 1, false: 0).
     * @return a square root r of v mod p with r mod 2 = 1 iff lsb = true
     *         if such a root exists, otherwise null.
     */
    private static BigInteger sqrt(BigInteger v, BigInteger p, boolean lsb) {
        assert (p.testBit(0) && p.testBit(1)); // p = 3 (mod 4)
        if (v.signum() == 0) {
            return BigInteger.ZERO;
        }
        BigInteger r = v.modPow(p.shiftRight(2).add(BigInteger.ONE), p);
        if (r.testBit(0) != lsb) {
            r = p.subtract(r); // correct the lsb
        }
        return (r.multiply(r).subtract(v).mod(p).signum() == 0) ? r : null;
    }
    // 🌮 💧

    /**
     * Edwards curve point in affine coordinates.
     * NB: this is a nested class, enclosed within the Edwards class.
     */
    public class Point {

        /**
         * The x-coordinate of the point.
         */
        private final BigInteger x;

        /**
         * The y-coordinate of the point.
         */
        private final BigInteger y;

        /**
         * Create a copy of the neutral element on this curve.
         */
        public Point() {
            this(BigInteger.ZERO, BigInteger.ONE);
        }

        /**
         * Create a point from its coordinates (assuming
         * these coordinates really define a point on the curve).
         *
         * @param x the x-coordinate of the desired point
         * @param y the y-coordinate of the desired point
         */
        private Point(BigInteger x, BigInteger y) {
            if (!isPoint(x, y)) {
                throw new IllegalArgumentException("Point (" + x + ", " + y + ")"
                    + " is not on the curve " + Edwards.this.toString());
            }

            this.x = x;
            this.y = y;
        }

        /**
         * Determine if this point is the neutral element O on the curve.
         *
         * @return true iff this point is O
         */
        public boolean isZero() {
            return this.x.intValue() == 0 && this.y.intValue() == 1;
        }

        /**
         * Determine if a given point P stands for
         * the same point on the curve as this.
         *
         * @param P a point (presumably on the same curve as this)
         * @return true iff P stands for the same point as this
         */
        public boolean equals(Point P) {
            return this.x.equals(P.x) && this.y.equals(P.y);
        }

        /**
         * Given a point P = (x, y) on the curve,
         * return its opposite -P = (-x, y).
         *
         * @return -P
         */
        public Point negate() {
            // The opposite of a point (𝑥, 𝑦) is the point (−𝑥,𝑦)
            return new Point(this.x.negate().mod(p), this.y);
        }
        // 🌮 💧

        /**
         * Add two given points on the curve, this and P.
         *
         * @param P a point on the curve
         * @return this + P
         */
        public Point add(Point P) {

            /*
             * Given any two points (𝑥1,𝑦1) and (𝑥2,𝑦2) on the curve, their sum is the
             * point:
             * 
             * x₃ ≡ (x₁y₂ + y₁x₂) * (1 + dx₁x₂y₁y₂)⁻¹ mod p
             * y₃ ≡ (y₁y₂ - x₁x₂) * (1 - dx₁x₂y₁y₂)⁻¹ mod p
             */

            // x₃ calculation
            BigInteger x1y2 = this.x.multiply(P.y).mod(p);
            BigInteger y1x2 = this.y.multiply(P.x).mod(p);
            BigInteger numeratorX = x1y2.add(y1x2).mod(p);

            BigInteger dx1x2 = d.multiply(this.x).multiply(P.x).mod(p);
            BigInteger dx1x2y1y2 = dx1x2.multiply(this.y).multiply(P.y).mod(p);
            BigInteger denominatorX = BigInteger.ONE.add(dx1x2y1y2).mod(p);
            BigInteger newX = numeratorX.multiply(denominatorX.modInverse(p)).mod(p);

            // y₃ calculation
            BigInteger y1y2 = this.y.multiply(P.y).mod(p);
            BigInteger x1x2 = this.x.multiply(P.x).mod(p);
            BigInteger numeratorY = y1y2.subtract(x1x2).mod(p);

            BigInteger denominatorY = BigInteger.ONE.subtract(dx1x2y1y2).mod(p);
            BigInteger newY = numeratorY.multiply(denominatorY.modInverse(p)).mod(p);

            /*
             * NOTE: For two numbers a and n, the modular multiplicative inverse is a number
             * b such that:
             * (a * b) mod n = 1
             * 
             * If a = 3 and n = 7, the modular inverse of 3 (mod 7) is 5
             * Because: (3 * 5) mod 7 = 15 mod 7 = 1
             */

            return new Point(newX, newY);
        }
        // 🌮 💧

        /**
         * Multiply a point P = (x, y) on the curve by a scalar m.
         *
         * @param m a scalar factor (an integer mod the curve order)
         * @return m*P
         */
        public Point mul(BigInteger m) {
            Point v = new Point();
            for (int i = m.bitLength() - 1; i >= 0; i--) {
                v = v.add(v);
                if (m.testBit(i)) {
                    v = v.add(this);
                }
            }
            return v;
        }

        /**
         * Display a human-readable representation of this point.
         *
         * @return a string of form "(x, y)" where x and y are
         *         the coordinates of this point
         */
        public String toString() {
            return "(" + x + ", " + y + ")";
        }

    }

    // 🌮 💧

}<|MERGE_RESOLUTION|>--- conflicted
+++ resolved
@@ -31,15 +31,7 @@
      * Create an instance of the default curve NUMS-256.
      */
     public Edwards() {
-<<<<<<< HEAD
         // Nothing to initialize
-=======
-        /* ... */
-        // 🌮 💧
-
-        // 🕺 NATHAN'S JOB 🕺
-        // DON'T YOU DARE TOUCH THIS TRAE!!
->>>>>>> 479555e3
     }
 
     /**
@@ -66,13 +58,6 @@
      * @return G.
      */
     public Point gen() {
-<<<<<<< HEAD
-=======
-        /* ... */
-        // 🕺 NATHAN'S JOB 🕺
-        // DON'T YOU DARE TOUCH THIS TRAE!!
-
->>>>>>> 479555e3
         // 🌮 💧
 
         /*
@@ -203,7 +188,7 @@
         private Point(BigInteger x, BigInteger y) {
             if (!isPoint(x, y)) {
                 throw new IllegalArgumentException("Point (" + x + ", " + y + ")"
-                    + " is not on the curve " + Edwards.this.toString());
+                        + " is not on the curve " + Edwards.this.toString());
             }
 
             this.x = x;
